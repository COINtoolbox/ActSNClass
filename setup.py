"""Configure actsnclass instalation."""

from setuptools import setup, find_packages
import actsnclass

def readme():
    """Return README.md file."""
    with open('README.md') as my_doc:
        return my_doc.read()

setup(name='actsnclass',
      version = actsnclass.__version__,
      description = 'Python SN photometric classifier using Active Learning',
      long_description = readme(),
      url = 'https://github.com/COINtoolbox/ActSNClass',
      author = actsnclass.__author__,
      author_email = actsnclass.__email__,
      license = 'GPL3',
      packages = find_packages(),
      install_requires = ['numpy>=1.8.2',
                          'matplotlib>=1.3.1',
                          'pandas>=0.19.2',
                          'scipy>=0.18.1',
                          'astropy>=2.0.1',
                          'libact>=0.1.3',
                          'gptools>=0.2.3',
                          'cython>=0.29.6',
                          'seaborn>=0.9.0'
      ],
      include_package_data=True,
<<<<<<< HEAD
      scripts=['examples/5_runpipeline_fullLC/runActSNClass_analysis.py'],
=======
      scripts=['examples/5_runpipeline_fullLC/runSNActClass_analysis.py'],
>>>>>>> d9de093f
      package_dir={'actsnclass': 'actsnclass',
                   'data_functions':'actsnclass/data_functions',
                   'data':'actsnclass/data', 'actConfig':'actsnclass/actConfig',
                   'analysis_functions':'actsnclass/analysis_functions',
                   'lc_functions':'actsnclass/lc_functions'},
      package_data = {'actsnclass/data':'cross_Validation_labels.txt',
                      'actsnclass/data':'crossValidation_lightcurves.txt',
                      'actsnclass/data':'train_labels.txt',
                      'actsnclass/data':'train_lightcurves.txt'},
      zip_safe=False,
      classifiers=[
        'Programming Language :: Python',
        'Natural Language :: English',
        'Environment :: X11 Applications',
        'Intended Audience :: Science/Research',
        'License :: OSI Approved :: GNU General Public License (GPL)',
        'Topic :: Software Development :: Libraries :: Python Modules',
        'Topic :: Scientific/Engineering :: Astronomy',
        ])<|MERGE_RESOLUTION|>--- conflicted
+++ resolved
@@ -28,11 +28,7 @@
                           'seaborn>=0.9.0'
       ],
       include_package_data=True,
-<<<<<<< HEAD
       scripts=['examples/5_runpipeline_fullLC/runActSNClass_analysis.py'],
-=======
-      scripts=['examples/5_runpipeline_fullLC/runSNActClass_analysis.py'],
->>>>>>> d9de093f
       package_dir={'actsnclass': 'actsnclass',
                    'data_functions':'actsnclass/data_functions',
                    'data':'actsnclass/data', 'actConfig':'actsnclass/actConfig',
