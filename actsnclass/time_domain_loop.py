# Copyright 2019 snactclass software
# Author: Emille E. O. Ishida
#         Based on initial prototype developed by the CRP #4 team
#
# created on 10 August 2019
#
# Licensed GNU General Public License v3.0;
# you may not use this file except in compliance with the License.
# You may obtain a copy of the License at
#
#     https://www.gnu.org/licenses/gpl-3.0.en.html
#
# Unless required by applicable law or agreed to in writing, software
# distributed under the License is distributed on an "AS IS" BASIS,
# WITHOUT WARRANTIES OR CONDITIONS OF ANY KIND, either express or implied.
# See the License for the specific language governing permissions and
# limitations under the License.

__all__ = ['time_domain_loop', 'get_original_training']

import numpy as np

from actsnclass import DataBase

def time_domain_loop(days: list,  output_metrics_file: str,
                     output_queried_file: str,
                     path_to_features_dir: str, strategy: str,
                     fname_pattern: list,
                     batch=1, canonical = False,  classifier='RandomForest',
                     cont=False, first_loop=20, features_method='Bazin', nclass=2,
                     Ia_frac=0.5, output_fname="", path_to_canonical="",
                     path_to_full_lc_features="", path_to_train="",
                     path_to_queried="", queryable=True,
                     query_thre=1.0, save_samples=False, sep_files=False,
                     screen=True, survey='LSST', initial_training='original'):
    """Perform the active learning loop. All results are saved to file.

    Parameters
    ----------
    days: list
        List of 2 elements. First and last day of observations since the
        beginning of the survey.
    output_metrics_file: str
        Full path to output file to store metrics for each loop.
    output_queried_file: str
        Full path to output file to store the queried sample.
    path_to_features_dir: str
        Complete path to directory holding features files for all days.
    strategy: str
        Query strategy. Options are 'UncSampling' and 'RandomSampling'.
    fname_pattern: str
        List of strings. Set the pattern for filename, except day of 
        survey. If file name is 'day_1_vx.dat' -> ['day_', '_vx.dat']
    batch: int (optional)
        Size of batch to be queried in each loop. Default is 1.
    canonical: bool (optional)
        If True, restrict the search to the canonical sample.
    continue: bool (optional)
        If True, read the initial states of previous runs from file.
        Default is False.
    classifier: str (optional)
        Machine Learning algorithm.
<<<<<<< HEAD
        Currently only 'RandomForest' is implemented.
    first_loop: int (optional)
        First day of the survey already calculated in previous runs.
        Only used if initial_training == 'previous'.
        Default is 20.
=======
        Currently 'RandomForest', 'GradientBoostedTrees',
        'K-NNclassifier', 'MLPclassifier', 'SVMclassifier'
         and 'NBclassifier' are implemented.
>>>>>>> cc1796ba
    features_method: str (optional)
        Feature extraction method. Currently only 'Bazin' is implemented.
    Ia_frac: float in [0,1] (optional)
        Fraction of Ia required in initial training sample.
        Default is 0.5.
    nclass: int (optional)
        Number of classes to consider in the classification
        Currently only nclass == 2 is implemented.
    path_to_canonical: str (optional)
        Path to canonical sample features files.
        It is only used if "strategy==canonical".
    path_to_full_lc_features: str (optional)
        Path to full light curve features file.
        Only used if training is a number.
    path_to_train: str (optional)
        Path to initial training file from previous run.
        Only used if initial_training == 'previous'.
    path_to_queried: str(optional)
        Path to queried sample from previous run.
        Only used if initial_training == 'previous'.
    queryable: bool (optional)
        If True, allow queries only on objects flagged as queryable.
        Default is True.
    query_thre: float (optional)
        Percentile threshold for query. Default is 1. 
    save_samples: bool (optional)
        If True, save training and test samples to file.
        Default is False.
    screen: bool (optional)
        If True, print on screen number of light curves processed.
    sep_files: bool (optional)
        If True, consider train and test samples separately read 
        from independent files. Default is False.
    survey: str (optional)
        Name of survey to be analyzed. Accepts 'DES' or 'LSST'.
        Default is LSST.
    initial_training: str or int (optional)
        Choice of initial training sample.
        If 'original': begin from the train sample flagged in the file
        eilf 'previous': read training and queried from previous run.
        If int: choose the required number of samples at random,
        ensuring that at least half are SN Ia
        Default is 'original'.
    output_fname: str (optional)
        Complete path to output file where initial training will be stored.
        Only used if save_samples == True.
    """

    # initiate object
    data = DataBase()

    # load features for the first day
    path_to_features = path_to_features_dir + fname_pattern[0]  + \
                       str(int(days[0])) + fname_pattern[1]
    data.load_features(path_to_features, method=features_method,
                       screen=screen, survey=survey)

    # constructs training, test and queryable
    data.build_samples(initial_training=initial_training, nclass=nclass,
                      screen=screen, Ia_frac=Ia_frac,
                      queryable=queryable, save_samples=save_samples, 
                      sep_files=sep_files, survey=survey, 
                      output_fname=output_fname, path_to_train=path_to_train,
                      path_to_queried=path_to_queried, method=features_method)

    # get list of canonical ids
    if canonical:
        canonical = DataBase()
        canonical.load_features(path_to_file=path_to_canonical)
        data.queryable_ids = canonical.queryable_ids

    for night in range(int(days[0]), int(days[-1]) - 1):

        if screen:
            print('Processing night: ', night)

        # cont loop
        if initial_training == 'previous':
            loop = night - first_loop
        else:
            loop = night - int(days[0])

        # classify
        data.classify(method=classifier)

        # calculate metrics
        data.evaluate_classification()

        # choose object to query
        indx = data.make_query(strategy=strategy, batch=batch, queryable=queryable,
                               query_thre=query_thre)

        # update training and test samples
        data.update_samples(indx, loop=loop)

        # save metrics for current state
        data.save_metrics(loop=loop, output_metrics_file=output_metrics_file,
                          batch=batch, epoch=night)

        # save query sample to file
        data.save_queried_sample(output_queried_file, loop=loop,
                                 full_sample=False)

        # load features for next day
        path_to_features2 = path_to_features_dir + fname_pattern[0] + \
                            str(night + 1) + fname_pattern[1]

        data_tomorrow = DataBase()
        data_tomorrow.load_features(path_to_features2, method=features_method,
                                    screen=screen, survey=survey)

        # identify objects in the new day which must be in training
        train_flag = np.array([item in data.train_metadata['id'].values 
                              for item in data_tomorrow.metadata['id'].values])
   
        # use new data  
        data.train_metadata = data_tomorrow.metadata[train_flag]
        data.train_features = data_tomorrow.features.values[train_flag]
        data.test_metadata = data_tomorrow.metadata[~train_flag]
        data.test_features = data_tomorrow.features.values[~train_flag]

        # new labels
        data.train_labels = np.array([int(item  == 'Ia') for item in 
                                     data.train_metadata['type'].values])
        data.test_labels = np.array([int(item == 'Ia') for item in 
                                    data.test_metadata['type'].values])

        if strategy == 'canonical':
            data.queryable_ids = canonical.queryable_ids

        if  queryable:
            queryable_flag = data_tomorrow.metadata['queryable'].values
            queryable_test_flag = np.logical_and(~train_flag, queryable_flag)
            data.queryable_ids = data_tomorrow.metadata['id'].values[queryable_test_flag]
        else:
            data.queryable_ids = data_tomorrow.metadata['id'].values[~train_flag]

        if screen:
            print('Training set size: ', data.train_metadata.shape[0])
            print('Test set size: ', data.test_metadata.shape[0])
            print('Queryable set size: ', len(data.queryable_ids))


def main():
    return None


if __name__ == '__main__':
    main()<|MERGE_RESOLUTION|>--- conflicted
+++ resolved
@@ -60,17 +60,13 @@
         Default is False.
     classifier: str (optional)
         Machine Learning algorithm.
-<<<<<<< HEAD
-        Currently only 'RandomForest' is implemented.
+        Currently 'RandomForest', 'GradientBoostedTrees',
+        'KNN', 'MLP', 'SVM' and 'NB' are implemented.
+        Default is 'RandomForest'.
     first_loop: int (optional)
         First day of the survey already calculated in previous runs.
         Only used if initial_training == 'previous'.
         Default is 20.
-=======
-        Currently 'RandomForest', 'GradientBoostedTrees',
-        'K-NNclassifier', 'MLPclassifier', 'SVMclassifier'
-         and 'NBclassifier' are implemented.
->>>>>>> cc1796ba
     features_method: str (optional)
         Feature extraction method. Currently only 'Bazin' is implemented.
     Ia_frac: float in [0,1] (optional)
