import os
import numpy as np
import pandas as pd

from actsnclass import LightCurve


class PLAsTiCCPhotometry(object):
    """ """

    def __init__(self):
        self.bazin_header = 'id redshift type code sample queryable uA uB ut0 ' + \
                            'utfall utrise gA gB gt0 ' + \
                            'gtfall gtrise rA rB rt0 rtfall rtrise iA ' + \
                            'iB it0 itfall itrise zA zB zt0 ztfall ztrise' + \
                            'YA YB Yt0 Ytfall Ytrise\n'
        self.max_epoch = 60675
        self.min_epoch = 59580
        self.rmag_lim = 24
        self.class_code = {90: 'Ia', 67: '91bg', 52:'Iax', 42:'II', 62:'Ibc', 
             95: 'SLSN', 15:'TDE', 64:'KN', 88:'AGN', 92:'RRL', 65:'M-dwarf',
             16:'EB',53:'Mira', 6:'MicroL', 991:'MicroLB', 992:'ILOT', 
             993:'CART', 994:'PISN',995:'MLString'}
        self.metadata = {}

    def create_daily_file(self, output_dir: str,
                          day: int, header='Bazin'):
        """Create one file for a given day of the survey.

        The file contains only header for the features file.

        Parameters
        ----------
        output_dir: str
            Complete path to raw data directory.
        day: int
            Day passed since the beginning of the survey.
        header: str (optional)
            List of elements to be added to the header.
            Separate by 1 space.
            Default option uses header for Bazin features file.
        """

        features_file = output_dir + 'day_' + str(day) + '.dat'

        if header == 'Bazin':
            # add headers to files
            with open(features_file, 'w') as param_file:
                param_file.write(self.bazin_header)

        else:
            with open(features_file, 'w') as param_file:
                param_file.write(self.header)


    def filter_classes(self, path_to_data_dir: str, classes: list):
        """ Read metadata and filter only required classes.

        Populate the metadata attribute. 

        Parameters
        ----------
        path_to_data_dir: str
            Directory containing all PlAsTiCC files. 
        classes: list of int
            Codes for classes we wish to keep. 

        """
        flist = ['plasticc_train_metadata.csv.gz', 
                  'plasticc_test_metadata.csv.gz']

        # read header information
        for i in range(2):
            if '.tar.gz' in flist[i]:
                tar = tarfile.open(path_to_data_dir + flist[i], 'r:gz')
                name = tar.getmembers()[0]
                content = tar.extracfile(name).read()
                header = pd.read_csv(io.BytesIO(content))
                tar.close()
            else:
                header = pd.read_csv(path_to_data_dir + flist[i], 
                                     index_col=False)
                if ' ' in header.keys()[0]:
                    header = pd.read_csv(path_to_data_dir + flist[i], 
                                         sep=' ', index_col=False)
            
            # remove useless columns
            header = header[['object_id', 'true_target', 'true_z',
                             'true_peakmjd', 'true_distmod']]

            class_flag = np.array([header['true_target'].iloc[j] in classes
                                   for j in range(header.shape[0])])

            if i == 0:
                self.metadata['train'] = header[class_flag]
            else:
                self.metadata['test'] = header[class_flag]



    def build_one_epoch(self, raw_data_dir: str, day_of_survey: int,
                        time_domain_dir: str, feature_method='Bazin',
                        dataset='PLAsTiCC'):

        
        # list of PLAsTiCC photometric files
        fdic = {}
        fdic['test'] = ['plasticc_test_lightcurves_' + str(x).zfill(2) + '.csv.gz' 
                 for x in range(1, 12)]

        # add training file
        fdic['train'] = ['plasticc_train_lightcurves.csv.gz']

        # count survivers
        count_surv = 0

<<<<<<< HEAD
        for i in range(self.metadata['train'].shape[0]):
            print('Processed : ', i)

            # choose 1 snid
            snid =  self.metadata['train']['object_id'].iloc[i]

            lc = LightCurve()  # create light curve instance

            if dataset == 'PLAsTiCC':
                lc.load_plasticc_lc(raw_data_dir + fdic['train'][0], snid)
            else:
                raise ValueError('Only PLAsTiCC data set is ' + 
                                 'implemented in this module!')

            # see which epochs are observed until this day
            today = day_of_survey + self.min_epoch
            photo_flag = lc.photometry['mjd'].values <= today

            # check if any point survived, other checks are made
            # inside lc object
            if sum(photo_flag) > 4:
                # only the allowed photometry
                lc.photometry = lc.photometry[photo_flag]

                # perform feature extraction
                if feature_method == 'Bazin':
                    lc.fit_bazin_all()
                else:
                    raise ValueError('Only Bazin features are implemented!')

                # only save to file if all filters were fitted
                if len(lc.bazin_features) > 0 and \
                        'None' not in lc.bazin_features:
                    count_surv = count_surv + 1
                    print('... ... ... Survived: ', count_surv)

                    # see if query is possible
                    queryable = \
                        lc.check_queryable(mjd=self.min_epoch + day_of_survey,
                                           r_lim=self.rmag_lim)

                    if queryable:
                        lc.sample = 'queryable'

                    # save features to file
                    with open(features_file, 'a') as param_file:
                        param_file.write(str(lc.id) + ' ' +
                                         str(lc.redshift) + ' ' +
                                         str(lc.sntype) + ' ')
                        param_file.write(str(lc.sncode) + ' ' +
                                         str(lc.sample) + ' ')
                        for item in lc.bazin_features[:-1]:
                            param_file.write(str(item) + ' ')
                        param_file.write(str(lc.bazin_features[-1]) + '\n')   
=======
        # run through training and test
        for key in ['train', 'test']:

            # run through multiple photometric files
            for j in range(len(fdic[key])):
                for i in range(self.metadata[key].shape[0]):

                    print('Processed : ', i)

                    # choose 1 snid
                    snid =  metadata[key]['object_id'].iloc[i]
 
                    lc = LightCurve()  # create light curve instance

                    # define original sample
                    lc.sample = key
  
                    if dataset == 'PLAsTiCC':
                        lc.load_plasticc_lc(fdic[key][j], snid)
                    else:
                        raise ValueError('Only PLAsTiCC data set is ' + 
                                         'implemented in this module!')

                    # see which epochs are observed until this day
                    today = day_of_survey + self.min_epoch
                    photo_flag = lc.photometry['mjd'].values <= today

                    # check if any point survived, other checks are made
                    # inside lc object
                    if sum(photo_flag) > 4:
                        # only the allowed photometry
                        lc.photometry = lc.photometry[photo_flag]

                        # perform feature extraction
                        if feature_method == 'Bazin':
                            lc.fit_bazin_all()
                        else:
                            raise ValueError('Only Bazin features are implemented!')
   
                        # only save to file if all filters were fitted
                        if len(lc.bazin_features) > 0 and \
                                'None' not in lc.bazin_features:
                            count_surv = count_surv + 1
                            print('... ... ... Survived: ', count_surv)

                            # see if query is possible
                            queryable = \
                                lc.check_queryable(mjd=self.min_epoch + day_of_survey,
                                                   r_lim=self.rmag_lim)              

                            # save features to file
                            with open(features_file, 'a') as param_file:
                                param_file.write(str(lc.id) + ' ' +
                                                 str(lc.redshift) + ' ' +
                                                 str(lc.sntype) + ' ')
                                param_file.write(str(lc.sncode) + ' ' +
                                                 str(lc.sample) + ' ' + 
                                                 str(queryable) + ' ')
                                for item in lc.bazin_features[:-1]: 
                                    param_file.write(str(item) + ' ')
                                param_file.write(str(lc.bazin_features[-1]) + '\n')   
>>>>>>> 466da64a
    <|MERGE_RESOLUTION|>--- conflicted
+++ resolved
@@ -114,62 +114,6 @@
         # count survivers
         count_surv = 0
 
-<<<<<<< HEAD
-        for i in range(self.metadata['train'].shape[0]):
-            print('Processed : ', i)
-
-            # choose 1 snid
-            snid =  self.metadata['train']['object_id'].iloc[i]
-
-            lc = LightCurve()  # create light curve instance
-
-            if dataset == 'PLAsTiCC':
-                lc.load_plasticc_lc(raw_data_dir + fdic['train'][0], snid)
-            else:
-                raise ValueError('Only PLAsTiCC data set is ' + 
-                                 'implemented in this module!')
-
-            # see which epochs are observed until this day
-            today = day_of_survey + self.min_epoch
-            photo_flag = lc.photometry['mjd'].values <= today
-
-            # check if any point survived, other checks are made
-            # inside lc object
-            if sum(photo_flag) > 4:
-                # only the allowed photometry
-                lc.photometry = lc.photometry[photo_flag]
-
-                # perform feature extraction
-                if feature_method == 'Bazin':
-                    lc.fit_bazin_all()
-                else:
-                    raise ValueError('Only Bazin features are implemented!')
-
-                # only save to file if all filters were fitted
-                if len(lc.bazin_features) > 0 and \
-                        'None' not in lc.bazin_features:
-                    count_surv = count_surv + 1
-                    print('... ... ... Survived: ', count_surv)
-
-                    # see if query is possible
-                    queryable = \
-                        lc.check_queryable(mjd=self.min_epoch + day_of_survey,
-                                           r_lim=self.rmag_lim)
-
-                    if queryable:
-                        lc.sample = 'queryable'
-
-                    # save features to file
-                    with open(features_file, 'a') as param_file:
-                        param_file.write(str(lc.id) + ' ' +
-                                         str(lc.redshift) + ' ' +
-                                         str(lc.sntype) + ' ')
-                        param_file.write(str(lc.sncode) + ' ' +
-                                         str(lc.sample) + ' ')
-                        for item in lc.bazin_features[:-1]:
-                            param_file.write(str(item) + ' ')
-                        param_file.write(str(lc.bazin_features[-1]) + '\n')   
-=======
         # run through training and test
         for key in ['train', 'test']:
 
@@ -230,6 +174,5 @@
                                                  str(queryable) + ' ')
                                 for item in lc.bazin_features[:-1]: 
                                     param_file.write(str(item) + ' ')
-                                param_file.write(str(lc.bazin_features[-1]) + '\n')   
->>>>>>> 466da64a
+                                param_file.write(str(lc.bazin_features[-1]) + '\n')
     