--- conflicted
+++ resolved
@@ -16,7 +16,6 @@
 # See the License for the specific language governing permissions and
 # limitations under the License.
 
-<<<<<<< HEAD
 from .bazin import *
 from .build_snpcc_canonical import *
 from .build_snpcc_canonical import *
@@ -27,19 +26,6 @@
 from .metrics import *
 from .query_strategies import *
 from .plot_results import *
-=======
-from .bazin import bazin, fit_scipy
-from .build_snpcc_canonical import build_snpcc_canonical
-from .build_snpcc_canonical import Canonical, plot_snpcc_train_canonical
-from .classifiers import random_forest,gradient_boosted_trees,knn_classifier,mlp_classifier,svm_classifier,nbg_classifier
-from .database import DataBase
-from .fit_lightcurves import fit_snpcc_bazin, LightCurve, fit_resspect_bazin
-from .fit_lightcurves import fit_plasticc_bazin
-from .learn_loop import learn_loop
-from .metrics import accuracy, efficiency, fom, purity, get_snpcc_metric
-from .query_strategies import random_sampling, uncertainty_sampling
-from .plot_results import Canvas
->>>>>>> a9be8373
 from .scripts.build_canonical import main as build_canonical
 from .scripts.build_time_domain import main as build_time_domain
 from .scripts.fit_dataset import main as fit_dataset
@@ -66,21 +52,21 @@
            'fom',
            'get_original_training',
            'get_snpcc_metric',
+           'gradient_boosted_trees',
+           'knn',
            'learn_loop',
            'LightCurve',
+           'mlp',
+           'nbg',
            'PLAsTiCCPhotometry',
            'make_metrics_plots',
            'plot_snpcc_train_canonical',
            'purity',
-           'random_forest',
-           'gradient_boosted_trees',
-           'knn_classifier',
-           'mlp_classifier',
-           'svm_classifier',
-           'nbg_classifier',
+           'random_forest',           
            'random_sampling',
            'run_loop',
            'run_time_domain',
            'SNPCCPhotometry',
+           'svm',
            'time_domain_loop',
            'uncertainty_sampling']